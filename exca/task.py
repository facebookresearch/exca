# Copyright (c) Meta Platforms, Inc. and affiliates.
# All rights reserved.
#
# This source code is licensed under the license found in the
# LICENSE file in the root directory of this source tree.

import collections
import contextlib
import functools
import logging
import time
import traceback
import typing as tp
from pathlib import Path

import cloudpickle as pickle
import pydantic
import submitit

from . import base, slurm, utils

TaskFunc = tp.Callable[[], tp.Any]
X = tp.TypeVar("X")
C = tp.TypeVar("C", bound=tp.Callable[..., tp.Any])
Status = tp.Literal["not submitted", "running", "completed", "failed"]
Mode = tp.Literal["cached", "retry", "force", "read-only"]
logger = logging.getLogger(__name__)


class LocalJob:
    job_id: str = "#local#"

    def __init__(
        self, func: tp.Callable[..., tp.Any], *args: tp.Any, **kwargs: tp.Any
    ) -> None:
        status: tp.Literal["success", "failure"] = "success"
        self._name = getattr(func, "__name__", "")  # for logs

        try:
            out = func(*args, **kwargs)
        except Exception as e:
            out = (e, traceback.format_exc())
            status = "failure"
        self._result = (status, out)

    def cancel(self) -> None:
        pass

    def done(self) -> bool:
        return True

    def result(self) -> tp.Any:
        e = self.exception()
        if e is not None:
            raise e
        return self._result[1]

    def results(self) -> tp.Tuple[tp.Any, ...]:
        return (self.result(),)

    def wait(self) -> None:
        pass

    def exception(self) -> None | Exception:
        if self._result[0] == "success":
            return None
        out = self._result[1]
        if isinstance(out, tuple):
            e, tb = out
            logger.warning(f"Computation failed for {self._name} with traceback:\n{tb}")
            return e  # type: ignore
        msg = f"Weird cached result for {self._name}, something's wrong with infra: {out}"
        raise NotImplementedError(msg)


class TaskInfra(base.BaseInfra, slurm.SubmititMixin):
    """Processing/caching infrastructure ready to be applied to a pydantic.BaseModel method.
    To use it, the configuration must be set as an attribute of a pydantic BaseModel,
    then :code:`@infra.apply` must be set on the parameter-free method to process/cache.
    This will effectively replace the function with a cached/remotely-computed version of itself

    Parameters
    ----------
    folder: optional Path or str
        Path to directory for dumping/loading the cache on disk, if provided
    keep_in_ram: bool
        if True, adds a cache in RAM of the data once loaded (similar to LRU cache)
    mode: str
        One of the following:
          - :code:`"cached"`: cache is returned if available (error or not),
            otherwise computed (and cached)
          - :code:`"retry"`: cache is returned if available except if it's an error,
            otherwise (re)computed (and cached)
          - :code:`"force"`: cache is ignored, and result are (re)computed (and cached)
          - :code:`"read-only"`: never compute anything

    Slurm/submitit parameters
    -------------------------
    Check out :class:`exca.slurm.SubmititMixin`

    Usage
    -----
    .. code-block:: python

        class MyTask(pydantic.BaseModel):
            x: int
            infra: exca.TaskInfra = exca.TaskInfra()

            @infra.apply
            def compute(self) -> int:
                return 2 * self.x

        cfg = MyTask(12, infra={"folder": "tmp", "cluster": "slurm"})
        assert cfg.compute() == 24  # "compute" runs on slurm and is cached
    """

    # running configuration
    folder: Path | str | None = None
    # computation configuration inherited from ExecutorCfg, through submitit
    # cluster is None, the computation is performed locally

    # {user} by user id and %j by job id
    logs: Path | str = "{folder}/logs/{user}/%j"
    # mode among:
    # - cached: cache is returned if available (error or not),
    #           otherwise computed (and cached)
    # - retry: cache is returned if available except if it's an error,
    #          otherwise (re)computed (and cached)
    # - force: cache is ignored, and result is (re)computed (and cached)
    # - read-only: never compute anything
    mode: Mode = "cached"
    # keep the result in ram
    keep_in_ram: bool = False

    # internal
    _computed: bool = False  # turns to True once computation was launched once
    # _method: TaskFunc = pydantic.PrivateAttr()
    _cache: tp.Any = pydantic.PrivateAttr(base.Sentinel())

    def __getstate__(self) -> tp.Dict[str, tp.Any]:
        out = super().__getstate__()
        out["__pydantic_private__"]["_cache"] = base.Sentinel()
        return out

    @property
    def _effective_mode(self) -> Mode:
        """effective mode after a computation was run (retry/force become cached)"""
        if self._computed and self.mode != "read-only":
            return "cached"
        return self.mode

    def _log_path(self) -> Path:
        logs = super()._log_path()
        uid_folder = self.uid_folder()
        if uid_folder is None:
            raise RuntimeError("No folder specified")
        logs = Path(str(logs).replace("{folder}", str(uid_folder.parent)))
        return logs

    def clear_job(self) -> None:
        """Clears and possibly cancels this task's job
        so that the computation is rerun at the next call
        """
        xpfolder = self.uid_folder()
        if xpfolder is None:
            logger.debug("No job to clear at '%s'", xpfolder)
            return
        # cancel job if it exists
        jobfile = xpfolder / "job.pkl"
        if jobfile.exists():
            try:
                with jobfile.open("rb") as f:
                    job = pickle.load(f)
                    if not job.done():
                        job.cancel()
            except Exception as e:
                logger.warning("Ignoring exception: %s", e)
        # remove files
        for name in ("job.pkl", "config.yaml", "submitit", "code"):
            (xpfolder / name).unlink(missing_ok=True)

    @contextlib.contextmanager
    def job_array(self, max_workers: int = 256) -> tp.Iterator[tp.List[tp.Any]]:
        """Creates a list object to populate
        The tasks in the list will be sent as a job array when exiting the context

        Parameter
        ---------
        max_workers: int
            maximum number of jobs in the array that can be running at a given time
        """
        executor = self.executor()
        tasks: tp.List[tp.Any] = []
        yield tasks
        if not tasks:
<<<<<<< HEAD
            raise ValueError("Nothing submited in job array context")
=======
            raise RuntimeError(f"Nothing added to job array for {self.uid()}")
>>>>>>> b9936cbb
        # verify unicity
        uid_index: dict[str, int] = {}
        infras: tp.List[TaskInfra] = [getattr(t, self._infra_name) for t in tasks]
        folder = self.uid_folder()
        for k, infra in enumerate(infras):
            uid = infra.uid()
            if uid in uid_index:
                msg = "The provided job array seems to contain duplicates:\n\n"
                for ind in [uid_index[uid], k]:
                    config = infras[ind].config(uid=True, exclude_defaults=True)
                    msg += f"* Config at index {ind}:\n{config.to_yaml()}\n\n"
                raise ValueError(msg[:-2])
            uid_index[uid] = k
        if executor is None:
            self._computed = True  # to ignore mode retry and forced from now on
            _ = [infra.job() for infra in infras]
        else:
            executor.update_parameters(slurm_array_parallelism=max_workers)
            executor.folder.mkdir(exist_ok=True, parents=True)
            self._set_permissions(executor.folder)
            name = self.uid().split("/", maxsplit=1)[0]
            # select jobs to run
            statuses: tp.Dict[Status, tp.List[TaskInfra]] = collections.defaultdict(list)
            for i in infras:
                statuses[i.status()].append(i)
                i._computed = True
            missing = list(statuses["not submitted"])
            to_clear: tp.List[Status] = []
            if self._effective_mode != "cached":
                to_clear.append("failed")
            if self._effective_mode == "force":
                to_clear.extend(["running", "completed"])
            for st in to_clear:
                _ = [i.clear_job() for i in statuses[st]]  # type: ignore[func-returns-value]
                msg = "Clearing %s %s jobs (infra.mode=%s)"
                logger.warning(msg, len(statuses[st]), st, self.mode)
                missing.extend(statuses[st])
            computed = len(infras) - len(missing)
            self._computed = True  # to ignore mode retry and forced from now on
            if not missing:
                logger.debug(
                    "No job submitted for %s, all %s jobs already computed/ing in '%s'",
                    name,
                    computed,
                    folder.parent,  # type: ignore
                )
                return
            jobs = []
            with self._work_env(), executor.batch():
                for infra in missing:
                    if infra._infra_method is None:
                        raise RuntimeError("Infra not correctly applied to a method")
                    jobs.append(executor.submit(infra._run_method))
            logger.info(
                "Submitted %s jobs (eg: %s) for %s through cluster '%s' "
                "(%s already computed/ing in cache folder '%s')",
                len(missing),
                jobs[0].job_id,
                name,
                executor.cluster,
                computed,
                folder,
            )
            for infra, job in zip(missing, jobs):
                infra._set_job(job)

    def _set_job(
        self, job: submitit.Job[tp.Any] | LocalJob
    ) -> submitit.Job[tp.Any] | LocalJob:
        self._computed = True  # to ignore mode retry and forced from now on
        xpfolder = self.uid_folder(create=True)
        if xpfolder is None:
            return job
        job_path = xpfolder / "job.pkl"
        if job_path.exists():
            config = self.config(uid=True, exclude_defaults=True)
            delay = abs(time.time() - job_path.stat().st_mtime)
            if delay < 1 or self.cluster is None:
                # cluster None computes output at init, so several may start before _set_job,
                # and then they will interfere
                logger.warning(
                    "Concurrent processes created the same task %ss ago, with config %s\n"
                    "Ignoring submission and reloading pre-dumped job instead.",
                    delay,
                    config,
                )
                if isinstance(job, submitit.Job):
                    job.cancel()
                    with job_path.open("rb") as f:
                        job = pickle.load(f)
                return job
            raise RuntimeError(
                f"Cannot set a job if another one already exists (created {delay}s ago), "
                f"use clear_job() first:\npath = {job_path}\nconfig = {config}"
            )
        self.clear_job()  # avoid badly cleared job with remaining symlinks etc
        if isinstance(job, submitit.Job):
            (xpfolder / "submitit").symlink_to(job.paths.folder)
        if self.workdir is not None and self.workdir.folder is not None:
            (xpfolder / "code").symlink_to(self.workdir.folder)
        with utils.temporary_save_path(job_path) as tmp:
            with tmp.open("wb") as f:
                pickle.dump(job, f)
        self._set_permissions(job_path)
        # dump config
        self._check_configs(write=True)
        return job

    def job(self) -> submitit.Job[tp.Any] | LocalJob:
        """Creates or reload the job corresponding to the task"""
        folder = self.uid_folder()
        job: tp.Any = None
        if self._effective_mode == "force":
            self.clear_job()
        if folder is not None:
            job_path = folder / "job.pkl"
            if job_path.exists():
                logger.debug("Reloading job from '%s'", job_path)
                with job_path.open("rb") as f:
                    job = pickle.load(f)
                if job.done() and self.status() == "failed":
                    jid = job.job_id if isinstance(job, submitit.Job) else '"local"'
                    if self._effective_mode == "retry":
                        job = None
                        self.clear_job()
                        logger.warning(
                            "Retrying failed job %s for %s (infra.retry=True)",
                            jid,
                            self.uid(),
                        )
                    else:
                        logger.warning("Reloaded failed job %s for %s", jid, self.uid())
        self._computed = True  # to ignore mode retry and forced from now on
        if job is not None:
            self._check_configs(write=False)
            return job  # type: ignore
        # submit job if it does not exist
        executor = self.executor()
        if executor is None:
            job = LocalJob(self._run_method)
            job._name = self._factory()  # for better logging message
        else:
            executor.folder.mkdir(exist_ok=True, parents=True)
            with self._work_env():
                job = executor.submit(self._run_method)
            logger.info(
                "Submitted 1 job for %s through cluster '%s' (job_id=%s)",
                self.uid(),
                executor.cluster,
                job.job_id,
            )
        job = self._set_job(job)
        return job  # type: ignore

    def status(self) -> Status:
        """Provides the status of the job
        This can be one of "not submitted", "running", "completed" or "failed"
        """
        folder = self.uid_folder()
        if folder is None:
            return "not submitted"
        job_path = folder / "job.pkl"
        if not job_path.exists():
            return "not submitted"
        with job_path.open("rb") as f:
            job: tp.Any = pickle.load(f)
        if not job.done():
            return "running"
        # avoid waiting for a missing pickle in submitit
        missing_pickle = False
        if isinstance(job, submitit.Job) and not isinstance(job, submitit.DebugJob):
            missing_pickle = not job.paths.result_pickle.exists()
        if missing_pickle or job.exception() is not None:
            return "failed"
        return "completed"

    def executor(self) -> None | submitit.AutoExecutor:
        if self.mode == "read-only":
            raise RuntimeError(f"{self.mode=} but job {self.uid()} not computed")
        return super().executor()

    def iter_cached(self) -> tp.Iterable[pydantic.BaseModel]:
        """Iterate over similar tasks in the cache folder"""
        for obj in super().iter_cached():
            infra = getattr(obj, self._infra_name)
            if not (infra.uid_folder() / "job.pkl").exists():
                continue  # no cache
            yield obj

    # pylint: disable=arguments-differ
    def _method_override(self) -> tp.Any:  # type: ignore
        # this method replaces the decorated method
        if not isinstance(getattr(self, "_cache", base.Sentinel()), base.Sentinel):
            return self._cache
        job = self.job()
        out = job.results()[0]  # only first for multi-tasks
        if self.keep_in_ram:
            self._cache = out
        return out

    @tp.overload
    def apply(self, arg: C, /) -> C: ...  # noqa

    @tp.overload
    def apply(  # noqa
        self,
        exclude_from_cache_uid: tp.Iterable[str] | base.ExcludeCallable = (),
    ) -> tp.Callable[[C], C]: ...

    # pylint: disable=unused-argument
    def apply(  # type: ignore
        self,
        method: C | None = None,
        *,
        exclude_from_cache_uid: tp.Iterable[str] | base.ExcludeCallable = (),
    ) -> C:
        """Applies the infra on a method taking no parameter (except `self`)

        Parameters
        ----------
        method: callable
            a method of a pydantic.BaseModel taking as input an iterable of items
            of a type X, and yielding one output of a type Y for each input item.
        exclude_from_cache_uid: iterable of str / method / method name
            fields that must be removed from the uid of the cache (in addition to
            the ones already removed from the class uid)

        Usage
        -----
        either decorate with :code:`@infra.apply` or :code:`@infra.apply(exclude_from_cache_uid=<whatever>)`
        """
        params = locals()
        for name in ["method", "self"]:
            params.pop(name)
        if method is None:  # We're called with parens.
            return functools.partial(self.apply, **params)  # type: ignore
        if self._infra_method is not None:
            raise RuntimeError("Infra was already applied")
        self._infra_method = base.InfraMethod(method=method, **params)
        self._infra_method.check_method_signature()
        return property(self._infra_method)  # type: ignore


# FOR COMPATIBILITY
class CachedMethod:
    """Internal object that replaces the decorated method
    and enables storage + cluster computation
    """

    def __init__(self, infra: TaskInfra) -> None:
        self.infra = infra

    def __call__(self) -> tp.Any:
        # this method replaces the decorated method
        return self.infra._infra_method()  # type: ignore


# similar to TaskInfra but without cache


class SubmitInfra(base.BaseInfra, slurm.SubmititMixin):
    """[Experimental] Processing infrastructure ready to be applied to a pydantic.BaseModel method.
    To use it, the configuration must be set as an attribute of a pydantic BaseModel,
    then :code:`@infra.apply` must be set on the method to process
    this will effectively replace the function with a remotely-computed version of itself.
    Contrarily to TaskInfra, outputs of the method are not cached, and the method can take arguments

    Parameters
    ----------
    folder: optional Path or str
        Path to directory for dumping/loading the cache on disk, if provided

    Slurm/submitit parameters
    -------------------------
    Check out :class:`exca.slurm.SubmititMixin`

    Usage
    -----
    .. code-block:: python

        class MyTask(pydantic.BaseModel):
            x: int
            infra: exca.TaskInfra = exca.TaskInfra()

            @infra.apply
            def compute(self, y: int) -> int:
                return 2 * self.x

        cfg = MyTask(12, infra={"folder": "tmp", "cluster": "slurm"})
        assert cfg.compute(y=1) == 25  # "compute" runs on slurm but is not cached
        job = cfg.infra.submit(y=1)  # runs the computation asynchronously
        assert job.result() == 25

    Note
    ----
    - The decorated method can be a staticmethod to avoid pickling the owner object
      along with the other parameters.
    - This is an experimental infra that is still evolving
    """

    _array_executor: submitit.Executor | None = pydantic.PrivateAttr(None)

    def _exclude_from_cls_uid(self) -> tp.List[str]:
        return ["."]  # not taken into accound for uid

    # pylint: disable=unused-argument
    def apply(self, method: base.C) -> base.C:
        """Applies the infra on a method taking no parameter (except `self`)

        Parameter
        ---------
        method: callable
            a method of a pydantic.BaseModel taking as input an iterable of items
            of a type X, and yielding one output of a type Y for each input item.

        Usage
        -----
        Decorate the method with :code:`@infra.apply`
        """
        if self._infra_method is not None:
            raise RuntimeError("Infra was already applied")
        self._infra_method = base.InfraMethod(method=method)
        return property(self._infra_method)  # type: ignore

    def submit(self, *args: tp.Any, **kwargs: tp.Any) -> submitit.Job[tp.Any] | LocalJob:
        """Submit an asynchroneous job. This call is non-blocking and returns a
        :code:`Job` instance that has a :code:`result()` method that awaits
        for the computation to be over.

        Parameters
        ----------
        *args, **kwargs: parameters of the decorated method

        Note
        ----
        As a reminder, outputs are not cached so submitting several time will
        run as many jobs.
        """
        if self._infra_method is None:
            raise RuntimeError("Infra must be applied to a method.")
        executor = self._array_executor
        if executor is None:
            executor = self.executor()
        if executor is None:
            job = LocalJob(self._run_method, *args, **kwargs)
            job._name = self._factory()  # for better logging message
            return job
        return executor.submit(self._run_method, *args, **kwargs)

    @contextlib.contextmanager
    def batch(self, max_workers: int = 256) -> tp.Iterator[None]:
        """Context for batching submissions through infra.submit into a unique array job

        Parameter
        ---------
        max_workers: int
            maximum number of jobs in the array that can be running at a given time

        Usage
        -----
        .. code-block:: python

            with cfg.infra.batch():
                job1 = cfg.infra.submit(y=1)
                job2 = cfg.infra.submit(y=2)
            # job1 and job2 are submitted together as a job array
        """
        executor = self.executor()
        with contextlib.ExitStack() as estack:
            self._array_executor = executor
            if isinstance(executor, submitit.Executor):
                executor.update_parameters(slurm_array_parallelism=max_workers)
                estack.enter_context(executor.batch())
            try:
                yield
            except Exception:
                raise
            finally:
                self._array_executor = None

    def _method_override(self, *args: tp.Any, **kwargs: tp.Any) -> tp.Any:  # type: ignore
        # this method replaces the decorated method
        job = self.submit(*args, **kwargs)
        return job.results()[0]  # only first for multi-tasks

    def uid(self) -> str:
        # bypass any complicated check
        return self._factory()

    def _log_path(self) -> Path:
        logs = super()._log_path()
        if self.folder is None:
            raise ValueError("A folder is required for SubmitInfra on {self._obj}")
        logs = Path(str(logs).replace("{folder}", str(self.folder)))
        return logs<|MERGE_RESOLUTION|>--- conflicted
+++ resolved
@@ -193,11 +193,7 @@
         tasks: tp.List[tp.Any] = []
         yield tasks
         if not tasks:
-<<<<<<< HEAD
-            raise ValueError("Nothing submited in job array context")
-=======
             raise RuntimeError(f"Nothing added to job array for {self.uid()}")
->>>>>>> b9936cbb
         # verify unicity
         uid_index: dict[str, int] = {}
         infras: tp.List[TaskInfra] = [getattr(t, self._infra_name) for t in tasks]
