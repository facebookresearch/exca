# Copyright (c) Meta Platforms, Inc. and affiliates.
# All rights reserved.
#
# This source code is licensed under the license found in the
# LICENSE file in the root directory of this source tree.

import collections
import contextlib
import copy
import hashlib
import logging
import os
import shutil
import sys
import typing as tp
import uuid
from pathlib import Path

import numpy as np
import pydantic

from . import helpers

_default = object()  # sentinel
EXCLUDE_FIELD = "_exclude_from_cls_uid"
UID_EXCLUDED = "excluded"
FORCE_INCLUDED = "force_included"  # priority over UID_EXCLUDED
logger = logging.getLogger(__name__)
DISCRIMINATOR_FIELD = "#infra#pydantic#discriminator"
T = tp.TypeVar("T", bound=pydantic.BaseModel)


def _get_uid_info(
    model: pydantic.BaseModel, ignore_discriminator: bool = False
) -> tp.Dict[str, tp.Set[str]]:
    """Extract uid info from object, and possibly force include the discriminator field"""
    excluded = getattr(model, EXCLUDE_FIELD, [])
    if not isinstance(excluded, (list, set, tuple)):
        if isinstance(excluded, str):
            msg = "exclude_from_cls_uid should be a list/tuple/set, not a string"
            raise TypeError(msg)
        excluded = list(excluded())
    uid_info = {UID_EXCLUDED: set(excluded), FORCE_INCLUDED: set()}
    if isinstance(excluded, str):
        msg = "exclude_from_cache_uid should be a list/tuple/set, not a string"
        raise TypeError(msg)
    # force include discriminator field if available
    if not ignore_discriminator:
        discriminator = model.__dict__.get(DISCRIMINATOR_FIELD, DiscrimStatus.NONE)
        if DiscrimStatus.is_discriminator(discriminator):
            uid_info[FORCE_INCLUDED].add(discriminator)
    return uid_info  # type: ignore


class ExportCfg(pydantic.BaseModel):
    uid: bool = False
    exclude_defaults: bool = False
    # first discriminator needs to be ignored to avoid signature of a model to depend
    # on if it is part of a bigger hierarchy or not
    ignore_first_discriminator: bool = True


class DiscrimStatus:
    # checked subinstances starting from this model
    # (but not this model if part of a bigger hierarchy)
    SUBCHECKED = "#SUBCHECKED"
    # no discriminator
    NONE = "#NONE"

    @staticmethod
    def is_discriminator(discrim: str) -> bool:
        return not discrim.startswith("#")


def to_dict(
    model: pydantic.BaseModel, uid: bool = False, exclude_defaults: bool = False
) -> tp.Dict[str, tp.Any]:
    """Returns the pydantic.BaseModel configuration as a dictionary

    Parameters
    ----------
    model: pydantic.BaseModel
        the model to convert into a dictionary
    uid: bool
        if True, uses the _exclude_from_cls_uid field/method to filter in and out
        some fields
    exclude_defaults: bool
        if True, values that are set to defaults are not included

    Note
    ----
    OrderedDict are preserved as OrderedDict to allow for order specific
    uids
    """
    if exclude_defaults:
        _set_discriminated_status(model)
    cfg = ExportCfg(uid=uid, exclude_defaults=exclude_defaults)
    out = model.model_dump(
        exclude_defaults=exclude_defaults, mode="json", serialize_as_any=True
    )
    _post_process_dump(model, out, cfg=cfg)
    return out


def _dump(obj: tp.Any, cfg: ExportCfg) -> tp.Any:
    """Dumps the object"""
    if isinstance(obj, pydantic.BaseModel):
        return to_dict(obj, uid=cfg.uid, exclude_defaults=cfg.exclude_defaults)
    if isinstance(obj, dict):
        return {x: _dump(y, cfg=cfg) for x, y in obj.items()}
    if isinstance(obj, list):
        return [_dump(y, cfg=cfg) for y in obj]
    return obj


def _post_process_dump(obj: tp.Any, dump: tp.Dict[str, tp.Any], cfg: ExportCfg) -> bool:
    # handles uid / defaults / discriminators / ordered dict
    forced = set()
    ignore_discriminator = cfg.ignore_first_discriminator
    cfg.ignore_first_discriminator = False  # don't ignore for sub-models
    bobj = obj
    if isinstance(obj, pydantic.BaseModel):
        if cfg.exclude_defaults and cfg.uid and hasattr(obj, "_exca_uid_dict"):
<<<<<<< HEAD
=======
            # bypass used for custom representations, for Chain models for instance
>>>>>>> 20d336e4
            dump.clear()  # override the config
            dump.update(dict(obj._exca_uid_dict()))
            return True
        info = _get_uid_info(obj, ignore_discriminator=ignore_discriminator)
        excluded = info[UID_EXCLUDED]
        forced = info[FORCE_INCLUDED]
        excluded -= forced  # forced taks over
        fields = set(type(obj).model_fields)
        missing = (excluded | forced) - (fields | {"."})

        if cfg.uid and "." in excluded:
            dump.clear()
            return False
        if missing:
            raise ValueError(
                "Field(s) specified for exclusion/inclusion do(es) not exist:\n"
                f"{missing}\n(existing on {obj}: {fields})"
            )
        if cfg.uid:
            for name in excluded:
                dump.pop(name, None)
        for name in forced:
            if name not in dump:
                dump[name] = _dump(getattr(obj, name), cfg=cfg)
        # add required field to force ones, to make sure we don't remove them later on
        reqs = {
            name for name, field in type(obj).model_fields.items() if field.is_required()
        }
        forced |= reqs
        obj = dict(obj)
    if isinstance(obj, dict):
        for name, sub_dump in list(dump.items()):
            if name not in obj:
                continue  # ignore as it may be added by serialization
            if isinstance(obj[name], collections.OrderedDict):
                # keep ordered dicts
                dump[name] = collections.OrderedDict(sub_dump)
                sub_dump = dump[name]
            keep = _post_process_dump(obj[name], sub_dump, cfg=cfg)
            if not keep:
                del obj[name]
                del dump[name]
                continue
            # clear defaults after exclusion
            if name in forced:
                continue
            if not (cfg.exclude_defaults and cfg.uid):
                continue
            # possibly remove if all default (appart from excluded attributes)
            if not isinstance(obj[name], pydantic.BaseModel):
                continue
            if not isinstance(bobj, pydantic.BaseModel):
                continue
            default = type(bobj).model_fields[name].default
            if not isinstance(default, pydantic.BaseModel):
                continue
            if set(sub_dump) - default.model_fields_set:
                continue  # forced fields have been added
            subinfo = _get_uid_info(obj[name], ignore_discriminator=ignore_discriminator)
            exc = subinfo[UID_EXCLUDED]
            #
            for f in default.model_fields_set - set(exc):
                cls_default = type(default).model_fields[f].default
                val = sub_dump.get(f, cls_default)
                cfg_default = getattr(default, f)
                if cfg_default != val:
                    break  # val is different from cfg default -> keep in cfg
            else:
                dump.pop(name)  # all equal to default, let's remove it
    if isinstance(obj, (tuple, list, set)):
        if not isinstance(dump, (tuple, list, set)) or len(obj) != len(dump):
            raise RuntimeError(f"Weird exported dump for {obj}:\n{dump}")
        for obj2, dump2 in zip(obj, dump):
            _post_process_dump(obj2, dump2, cfg=cfg)
    return True


def _resolve_schema_ref(schema: tp.Dict[str, tp.Any]) -> tp.Dict[str, tp.Any]:
    """Resolve $ref references in a pydantic schema to get the actual definition"""
    ref = schema.get("$ref", "")
    if ref.startswith("#/$defs/"):
        def_name = ref[len("#/$defs/") :]
        if "$defs" in schema and def_name in schema["$defs"]:
            return schema["$defs"][def_name]
    return schema


def _get_discriminator(schema: tp.Dict[str, tp.Any], name: str) -> str:
    """Find the discriminator for a field in a pydantic schema"""
    schema = _resolve_schema_ref(schema)
    if "properties" not in schema:
        return DiscrimStatus.NONE
    prop = schema["properties"][name]
    discriminator: str = DiscrimStatus.NONE
    # for list and dicts:
    while "items" in prop:
        prop = prop["items"]
    if "discriminator" in str(prop):
        discrims = {
            y
            for x, y in _iter_string_values(prop)
            if x.endswith("discriminator.propertyName")
        }
        if len(discrims) == 1:
            discriminator = list(discrims)[0]
        elif not discrims:
            should_have_discrim = True
        elif len(discrims) == 2:
            raise RuntimeError("Found several discriminators for {name!r}: {discrims}")
    else:
        any_of = [
            x.get("$ref", "")
            for x in prop.get("anyOf", ())
            if "#/$defs/" in x.get("$ref", "")
        ]
        should_have_discrim = len(any_of) > 1
    if discriminator == DiscrimStatus.NONE and should_have_discrim:
        title = schema.get("title", "#UNKNOWN#")
        msg = "Did not find a discriminator for '%s' in '%s' (uid will be inaccurate).\n"
        msg += "More info here: https://docs.pydantic.dev/latest/concepts/unions/#discriminated-unions-with-callable-discriminator"
        msg += "\nEg: you can use following pattern if you need defaults:\n"
        msg += "field: TypeA | TypeB = pydantic.Field(TypeA(), discriminator='discriminator_attribute')"
        raise RuntimeError(msg % (name, title))
    return discriminator


def _iter_string_values(data: tp.Any) -> tp.Iterable[tp.Tuple[str, str]]:
    """Flattens a dict of dict/list of values and yields only values
    that are strings
    This is designed specifically to find discriminator in pydantic schemas
    """
    if isinstance(data, str):
        yield "", data
    items: tp.Any = []
    if isinstance(data, dict):
        items = data.items()
    elif isinstance(data, list):
        items = enumerate(data)
    for x, y in items:
        for sx, sy in _iter_string_values(y):
            name = str(x) if not sx else f"{x}.{sx}"
            yield name, sy


def _set_discriminated_status(
    obj: tp.Any, _discriminator: str = DiscrimStatus.SUBCHECKED
) -> None:
    """Force uid inclusion of fields which have served as discriminator
    This should solve 95% of cases (i.e cases where the discriminator is manually set)
    """
    if isinstance(obj, collections.abc.Mapping):
        obj = list(obj.values())
    if isinstance(obj, collections.abc.Sequence) and not isinstance(obj, str):
        for item in obj:
            _set_discriminated_status(item, _discriminator=_discriminator)
    if not isinstance(obj, pydantic.BaseModel):
        return
    sub_checked = DISCRIMINATOR_FIELD in obj.__dict__  # already went through the node
    if _discriminator != DiscrimStatus.SUBCHECKED or not sub_checked:
        # update the discriminitar if we have something more precise
        current = obj.__dict__.get(DISCRIMINATOR_FIELD, DiscrimStatus.NONE)
        if not DiscrimStatus.is_discriminator(current):  # if not manually pre-set
            obj.__dict__[DISCRIMINATOR_FIELD] = _discriminator
    if sub_checked:
        return  # avoid sub-checks if we already went though it
    if "extra" not in obj.model_config:  # SAFETY MEASURE
        cls = obj.__class__
        if cls is pydantic.BaseModel:
            msg = "A raw/empty BaseModel was instantiated. You must have set a "
            msg += "BaseModel type hint so all parameters were ignored. You probably "
            msg += "want to use a pydantic discriminated union instead:\n"
            msg += (
                "https://docs.pydantic.dev/latest/concepts/unions/#discriminated-unions"
            )
            raise RuntimeError(msg)
        name = f"{cls.__module__}.{cls.__qualname__}"
        msg = f"It is strongly advised to forbid extra parameters to {name} by adding to its def:\n"
        msg += 'model_config = pydantic.ConfigDict(extra="forbid")\n'
        msg += '(you can however bypass this error by explicitely setting extra="allow")'
        raise RuntimeError(msg)
    # propagate below
    schema: tp.Any = None
    for name, field in type(obj).model_fields.items():
        discriminator: str = DiscrimStatus.NONE
        classes = _pydantic_hints(field.annotation)
        # ignore DiscriminatedModel which do not need discriminator checks
        classes = [c for c in classes if not issubclass(c, helpers.DiscriminatedModel)]
        if schema is None and len(classes) > 1:
            # compute schema only if finding a possible pydantic union, as it is slow
            try:
                schema = obj.model_json_schema()
            except Exception:
                from .confdict import ConfDict

                msg = "Failed to extract schema for type %s:\n%s\nFull yaml:\n%s"
                cfg = ConfDict.from_model(obj, uid=False, exclude_defaults=False)
                logger.warning(msg, obj.__class__.__name__, repr(obj), cfg.to_yaml())
                raise
        if schema is not None:
            discriminator = _get_discriminator(schema, name)
        value = getattr(obj, name, _default)  # use _default for backward compat
        if value is not _default:
            _set_discriminated_status(value, _discriminator=discriminator)


def copy_discriminated_status(ref: tp.Any, new: tp.Any) -> None:
    if isinstance(new, (int, str, Path, float)):
        return  # nothing to do
    if isinstance(ref, pydantic.BaseModel):
        # depth first in case something goes wrong
        copy_discriminated_status(dict(ref), dict(new))
        val = ref.__dict__.get(DISCRIMINATOR_FIELD, None)
        if val is None:
            return  # not checked
        if new is None:
            return  # no more present
        new.__dict__[DISCRIMINATOR_FIELD] = val
        return
    if isinstance(ref, collections.abc.Mapping):
        keys = list(set(ref) & set(new))  # only check shared ones (in case of extra)
        ref = [ref[k] for k in keys]
        new = [new[k] for k in keys]
    if isinstance(ref, collections.abc.Sequence) and not isinstance(ref, str):
        for item_ref, item_new in zip(ref, new):
            copy_discriminated_status(item_ref, item_new)


class _FrozenSetattr:
    def __init__(self, obj: tp.Any) -> None:
        self.obj = obj
        self._pydantic_setattr_handler = obj._setattr_handler

    def __call__(self, name: str, value: tp.Any) -> tp.Any:
        if name.startswith("_"):
            return self._pydantic_setattr_handler(name, value)
        msg = f"Cannot proceed to update {type(self)}.{name} = {value} as the instance was frozen,"
        msg += "\nyou can create an unfrozen instance with "
        msg += "`type(obj)(**obj.model_dump())`"
        raise RuntimeError(msg)


def recursive_freeze(obj: tp.Any) -> None:
    """Recursively freeze a pydantic model hierarchy"""
    models = find_models(obj, pydantic.BaseModel, include_private=False)
    for m in models.values():
        if m.model_config.get("frozen", False):
            continue  # no need to freeze + it actually creates a recursion (not sure why)
        if hasattr(m, "__pydantic_setattr_handlers__"):
            # starting at pydantic 2.11
            m.__pydantic_setattr_handlers__.clear()  # type: ignore
            m._setattr_handler = _FrozenSetattr(m)  # type: ignore
        else:
            # legacy
            mconfig = copy.deepcopy(m.model_config)
            mconfig["frozen"] = True
            object.__setattr__(m, "model_config", mconfig)


def find_models(
    obj: tp.Any,
    Type: tp.Type[T],
    include_private: bool = True,
    stop_on_find: bool = False,
) -> tp.Dict[str, T]:
    """Recursively find submodels

    Parameters
    ----------
    obj: Any
        object to check recursively
    Type: pydantic.BaseModel subtype
        type to look for
    include_private: bool
        include private attributes in the search
    stop_on_find: bool
        stop the search when reaching the searched type
    """
    out: dict[str, T] = {}
    base: tp.Tuple[tp.Type[tp.Any], ...] = (str, int, float, np.ndarray)
    if "torch" in sys.modules:
        import torch

        base = base + (torch.Tensor,)
    if isinstance(obj, base):
        return out
    if isinstance(obj, pydantic.BaseModel):
        # copy and set to avoid modifying class attribute instead of instance attribute
        if isinstance(obj, Type):
            out = {"": obj}
            if stop_on_find:
                return out
        private = obj.__pydantic_private__
        obj = dict(obj)
        if include_private and private is not None:
            obj.update(private)
    if isinstance(obj, collections.abc.Sequence):
        obj = {str(k): sub for k, sub in enumerate(obj)}
    if isinstance(obj, dict):
        for name, sub in obj.items():
            subout = find_models(
                sub, Type, include_private=include_private, stop_on_find=stop_on_find
            )
            out.update({f"{name}.{n}" if n else name: y for n, y in subout.items()})
    return out


def _pydantic_hints(hint: tp.Any) -> tp.List[tp.Type[pydantic.BaseModel]]:
    """Checks if a type hint contains pydantic models"""
    try:
        if issubclass(hint, pydantic.BaseModel):
            return [hint]
    except Exception:
        pass
    try:
        args = tp.get_args(hint)
        return [x for a in args for x in _pydantic_hints(a)]
    except Exception:
        return []


@contextlib.contextmanager
def fast_unlink(
    filepath: tp.Union[Path, str], missing_ok: bool = False
) -> tp.Iterator[None]:
    """Moves a file to a temporary name at the beginning of the context (fast), and
    deletes it when closing the context (slow)
    """
    filepath = Path(filepath)
    to_delete: Path | None = None
    if filepath.exists():
        to_delete = filepath.with_name(f"deltmp-{uuid.uuid4().hex[:4]}-{filepath.name}")
        try:
            os.rename(filepath, to_delete)
        except FileNotFoundError:
            to_delete = None  # something else already moved/deleted it
    elif not missing_ok:
        raise ValueError(f"Filepath {filepath} to be deleted does not exist")
    try:
        yield
    finally:
        if to_delete is not None:
            if to_delete.is_dir():
                shutil.rmtree(to_delete)
            else:
                to_delete.unlink()


@contextlib.contextmanager
def temporary_save_path(filepath: Path | str, replace: bool = True) -> tp.Iterator[Path]:
    """Yields a path where to save a file and moves it
    afterward to the provided location (and replaces any
    existing file)
    This is useful to avoid processes monitoring the filepath
    to break if trying to read when the file is being written.


    Parameters
    ----------
    filepath: str | Path
        filepath where to save
    replace: bool
        if the final filepath already exists, replace it

    Yields
    ------
    Path
        a temporary path to save the data, that will be renamed to the
        final filepath when leaving the context (except if filepath
        already exists and no_override is True)

    Note
    ----
    The temporary path is the provided path appended with .save_tmp
    """
    filepath = Path(filepath)
    tmppath = filepath.with_name(f"save-tmp-{uuid.uuid4().hex[:8]}-{filepath.name}")
    if tmppath.exists():
        raise RuntimeError("A temporary saved file already exists.")
        # moved preexisting file to another location (deletes at context exit)
    try:
        yield tmppath
    except Exception:
        if tmppath.exists():
            msg = "Exception occured, clearing temporary save file %s"
            logger.warning(msg, tmppath)
            os.remove(tmppath)
        raise
    if not tmppath.exists():
        raise FileNotFoundError(f"No file was saved at the temporary path {tmppath}.")
    if not replace:
        if filepath.exists():
            os.remove(tmppath)
            return
    with fast_unlink(filepath, missing_ok=True):
        try:
            os.rename(tmppath, filepath)
        finally:
            if tmppath.exists():
                os.remove(tmppath)


class ShortItemUid:

    def __init__(self, item_uid: tp.Callable[[tp.Any], str], max_length: int) -> None:
        self.item_uid = item_uid
        self.max_length = int(max_length)
        if max_length < 32:
            raise ValueError(
                f"max_length of item_uid should be at least 32, got {max_length}"
            )

    def __call__(self, item: tp.Any) -> str:
        uid = self.item_uid(item)
        if len(uid) < self.max_length:
            return uid
        cut = (self.max_length - 13 - len(str(len(uid)))) // 2
        sub = f"{uid[:cut]}..{len(uid) - 2 * cut}..{uid[-cut:]}"
        sub += "-" + hashlib.md5(uid.encode("utf8")).hexdigest()[:8]
        if len(uid) < len(sub):
            return uid
        return sub


@contextlib.contextmanager
def environment_variables(**kwargs: tp.Any) -> tp.Iterator[None]:
    backup = {x: os.environ[x] for x in kwargs if x in os.environ}
    os.environ.update({x: str(y) for x, y in kwargs.items()})
    try:
        yield
    finally:
        for x in kwargs:
            del os.environ[x]
        os.environ.update(backup)<|MERGE_RESOLUTION|>--- conflicted
+++ resolved
@@ -121,10 +121,7 @@
     bobj = obj
     if isinstance(obj, pydantic.BaseModel):
         if cfg.exclude_defaults and cfg.uid and hasattr(obj, "_exca_uid_dict"):
-<<<<<<< HEAD
-=======
             # bypass used for custom representations, for Chain models for instance
->>>>>>> 20d336e4
             dump.clear()  # override the config
             dump.update(dict(obj._exca_uid_dict()))
             return True
